--- conflicted
+++ resolved
@@ -353,11 +353,7 @@
     # Static Methods
 
     @staticmethod
-<<<<<<< HEAD
     def _cmr_fmt_temporal(start,end):
-=======
-    def cmr_fmt_temporal(start,end,key): #make this more general in name b/c can be used to format for CMR or subset spatial
->>>>>>> 3ce9c8d8
         """
         Format the start and end dates and times into a temporal CMR search key.
 
@@ -374,25 +370,16 @@
 
         assert isinstance(start, dt.datetime)
         assert isinstance(end, dt.datetime)
-<<<<<<< HEAD
-        fmt_timerange = start.strftime('%Y-%m-%dT%H:%M:%SZ') +',' + end.strftime('%Y-%m-%dT%H:%M:%SZ')
-
-        return {'temporal':fmt_timerange}
-
-    @staticmethod
-    def _cmr_fmt_spatial(ext_type,extent):
-=======
         #DevGoal: add test for proper keys
         if key is 'temporal':
             fmt_timerange = start.strftime('%Y-%m-%dT%H:%M:%SZ') +',' + end.strftime('%Y-%m-%dT%H:%M:%SZ')
         elif key is 'time':
             fmt_timerange = start.strftime('%Y-%m-%dT%H:%M:%S') +',' + end.strftime('%Y-%m-%dT%H:%M:%S')
-            
+
         return {key:fmt_timerange}
-        
+
     @staticmethod
     def cmr_fmt_spatial(ext_type,extent): #make this more general in name b/c can be used to format for CMR or subset spatial
->>>>>>> 3ce9c8d8
         """
         Format the spatial extent input into a spatial CMR search key.
 
@@ -405,17 +392,10 @@
             Bounding box coordinates should be provided in decimal degrees as
             [lower-left-longitude, lower-left-latitute, upper-right-longitude, upper-right-latitude].
         """
-<<<<<<< HEAD
 
         assert ext_type in ['bounding_box', 'bbox','polygon','bounding_shape'], "Invalid spatial extent type."
 
         if ext_type in ['bounding_box', 'bbox','polygon','bounding_shape']:
-=======
-        
-        assert ext_type in ['bounding_box', 'bbox'], "Invalid spatial extent type."
-        
-        if ext_type in ['bounding_box', 'bbox']:
->>>>>>> 3ce9c8d8
             fmt_extent = ','.join(map(str, extent))
 
         return {ext_type: fmt_extent}
@@ -450,23 +430,19 @@
         """
         dset_info = self.about_dataset()
         return max([entry['version_id'] for entry in dset_info['feed']['entry']])
-<<<<<<< HEAD
-
-
-=======
-   
+
     def get_custom_options(self, session):
         capability_url = f'https://n5eil02u.ecs.nsidc.org/egi/capabilities/{self.dataset}.{self._version}.xml'
         response = session.get(capability_url)
         root = ET.fromstring(response.content)
-        
+
         # collect lists with each service option
         subagent = [subset_agent.attrib for subset_agent in root.iter('SubsetAgent')]
 
         # variable subsetting
-        variables = [SubsetVariable.attrib for SubsetVariable in root.iter('SubsetVariable')]  
+        variables = [SubsetVariable.attrib for SubsetVariable in root.iter('SubsetVariable')]
         variables_raw = [variables[i]['value'] for i in range(len(variables))]
-        variables_join = [''.join(('/',v)) if v.startswith('/') == False else v for v in variables_raw] 
+        variables_join = [''.join(('/',v)) if v.startswith('/') == False else v for v in variables_raw]
         variable_vals = [v.replace(':', '/') for v in variables_join]
 
         # reformatting
@@ -474,7 +450,7 @@
         format_vals = [formats[i]['value'] for i in range(len(formats))]
         format_vals.remove('')
 
-        # reprojection only applicable on ICESat-2 L3B products, yet to be available. 
+        # reprojection only applicable on ICESat-2 L3B products, yet to be available.
 
         # reformatting options that support reprojection
         normalproj = [Projections.attrib for Projections in root.iter('Projections')]
@@ -493,10 +469,9 @@
 
         # reformatting options that do not support reprojection
         no_proj = [i for i in format_vals if i not in format_proj]
-               
+
         print(subagent, variable_vals, format_vals, normalproj_vals, proj_vals, no_proj)
-        
->>>>>>> 3ce9c8d8
+
     def build_CMR_params(self):
         """
         Build a dictionary of CMR parameter keys to submit for granule searches and download.
@@ -517,20 +492,7 @@
                     pass
                 else:
                     if key is 'short_name':
-<<<<<<< HEAD
                         self.CMRparams.update({key:self.dataset})
-                    elif key=='version':
-                        self.CMRparams.update({key:self._version})
-                    elif key=='temporal':
-                        self.CMRparams.update(self._cmr_fmt_temporal(self._start,self._end))
-            if any(keys in self.CMRparams for keys in CMR_spat_keys):
-                pass
-            else:
-                self.CMRparams.update(self._cmr_fmt_spatial(self.extent_type,self._spat_extent))
-
-
-=======
-                        self.CMRparams.update({key:self.dataset})    
                     elif key is 'version':
                         self.CMRparams.update({key:self._version})
                     elif key is 'temporal':
@@ -544,10 +506,10 @@
         """
         Build a dictionary of subsetting parameter keys to submit for data orders and download.
         """
-        
+
         if not hasattr(self,'subsetparams'):
             self.subsetparams={}
-        
+
         default_keys = ['time']
         spat_keys = ['bbox','bounding_shape']
         opt_keys = ['format','projection','projection_parameters','Coverage']
@@ -575,11 +537,10 @@
                     self.subsetparams.update({key:kwargs[key]})
                 else:
                     pass
-        
-
-                
-    
->>>>>>> 3ce9c8d8
+
+
+
+
     def build_reqconfig_params(self,reqtype, **kwargs):
         """
         Build a dictionary of request configuration parameters.
@@ -592,11 +553,7 @@
         if reqtype is 'search':
             reqkeys = ['page_size','page_num']
         elif reqtype is 'download':
-<<<<<<< HEAD
-            reqkeys = ['page_size','page_num','request_mode','token','email','agent','include_meta']
-=======
-            reqkeys = ['page_size','page_num','request_mode','token','email','include_meta']   
->>>>>>> 3ce9c8d8
+            reqkeys = ['page_size','page_num','request_mode','token','email','include_meta']
         else:
             raise ValueError("Invalid request type")
 
@@ -642,7 +599,7 @@
             if len(results['feed']['entry']) == 0:
                 # Out of results, so break out of loop
                 break
-        
+
             # Collect results and increment page_num
             self.granules.extend(results['feed']['entry'])
             self.reqparams['page_num'] += 1
@@ -718,12 +675,12 @@
         verbose : boolean, default False
             Print out all feedback available from the order process.
             Progress information is automatically printed regardless of the value of verbose.
-            
+
         subset : boolean, default True
             Use input temporal and spatial search parameters to subset each granule and return only data
             that is actually within those parameters (rather than complete granules which may contain only
             a small area of interest).
-            
+
         kwargs...
         """
 
@@ -736,11 +693,7 @@
 
         self.build_CMR_params()
         self.build_reqconfig_params('download')
-<<<<<<< HEAD
-        request_params = self.combine_params(self.CMRparams, self.reqparams)
-
-=======
-        
+
         if subset is False:
             request_params = self.combine_params(self.CMRparams, self.reqparams, {'agent':'NO'})
         else:
@@ -754,9 +707,8 @@
 #                 request_params = self.combine_params(self.CMRparams, self.reqparams, self.subsetparams)
             self.build_subset_params(**kwargs)
             request_params = self.combine_params(self.CMRparams, self.reqparams, self.subsetparams)
-                
-        
->>>>>>> 3ce9c8d8
+
+
         granules=self.avail_granules() #this way the reqparams['page_num'] is updated
 
         # Request data service for each page number, and unzip outputs
