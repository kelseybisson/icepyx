import numpy as np
import datetime as dt
import re
import os
import getpass
import socket
import requests
import json
import warnings
import pprint
from xml.etree import ElementTree as ET
import time
import zipfile
import io
import math
import geopandas as gpd
from shapely.geometry import Polygon
from shapely.geometry.polygon import orient
import matplotlib.pyplot as plt
import fiona
fiona.drvsupport.supported_drivers['LIBKML'] = 'rw'

def _validate_dataset(dataset):
    """
    Confirm a valid ICESat-2 dataset was specified
    """
    if isinstance(dataset, str):
        dataset = str.upper(dataset)
        assert dataset in ['ATL01','ATL02', 'ATL03', 'ATL04','ATL06', 'ATL07', 'ATL08', 'ATL09', 'ATL10', \
                           'ATL12', 'ATL13'],\
        "Please enter a valid dataset"
    else:
        raise TypeError("Please enter a dataset string")
    return dataset
#DevGoal: See if there's a way to dynamically get this list so it's automatically updated

#DevGoal: update docs throughout to allow for polygon spatial extent
class Icesat2Data():
    """
    ICESat-2 Data object to query, obtain, and perform basic operations on
    available ICESat-2 datasets using temporal and spatial input parameters.
    Allows the easy input and formatting of search parameters to match the
<<<<<<< HEAD
    NASA NSIDC DAAC and conversion to multiple data types.
=======
    NASA NSIDC DAAC and (DevGoal) conversion to multiple data types.
>>>>>>> 24a8fcb1

    Parameters
    ----------
    dataset : string
        ICESat-2 dataset ID, also known as "short name" (e.g. ATL03).
        Available datasets can be found at: https://nsidc.org/data/icesat-2/data-sets
<<<<<<< HEAD
    spatial_extent : list
        Spatial extent of interest, provided as a bounding box.
=======
    spatial_extent : list or string
        Spatial extent of interest, provided as a bounding box, list of polygon coordinates, or
        geospatial polygon file.
>>>>>>> 24a8fcb1
        Bounding box coordinates should be provided in decimal degrees as
        [lower-left-longitude, lower-left-latitute, upper-right-longitude, upper-right-latitude].
        Polygon coordinates should be provided as coordinate pairs in decimal degrees as
        [(longitude1, latitude1), (longitude2, latitude2), ... (longitude,latitude)].
        Your list must contain at least four points, where the first and last are identical.
        DevGoal: adapt code so the polygon is automatically closed if need be
        Geospatial polygon files are entered as strings with the full file path and
        must contain only one polygon with the area of interest.
        Currently supported formats are: kml, shp, and gpkg
    date_range : list of 'YYYY-MM-DD' strings
        Date range of interest, provided as start and end dates, inclusive.
        The required date format is 'YYYY-MM-DD' strings, where
        YYYY = 4 digit year, MM = 2 digit month, DD = 2 digit day.
        Currently, a list of specific dates (rather than a range) is not accepted.
        DevGoal: accept date-time objects, dicts (with 'start_date' and 'end_date' keys, and DOY inputs).
        DevGoal: allow searches with a list of dates, rather than a range.
    start_time : HH:mm:ss, default 00:00:00
        Start time in UTC/Zulu (24 hour clock). If None, use default.
        DevGoal: check for time in date-range date-time object, if that's used for input.
    end_time : HH:mm:ss, default 23:59:59
        End time in UTC/Zulu (24 hour clock). If None, use default.
        DevGoal: check for time in date-range date-time object, if that's used for input.
    version : string, default most recent version
        Dataset version, given as a 3 digit string. If no version is given, the current
        version is used.


<<<<<<< HEAD
=======
    Returns
    -------
    icesat2data object
    
    
>>>>>>> 24a8fcb1
    See Also
    --------


    Examples
    --------
    Initializing Icesat2Data with a bounding box.
    >>> reg_a_bbox = [-64, 66, -55, 72]
    >>> reg_a_dates = ['2019-02-22','2019-02-28']
    >>> region_a = icepyx.Icesat2Data('ATL06', reg_a_bbox, reg_a_dates)
    >>> region_a
    [show output here after inputting above info and running it]
    
    Initializing Icesat2Data with a list of polygon vertex coordinate pairs.
    >>> reg_a_poly = [(-64, 66), (-64, 72), (-55, 72), (-55, 66), (-64, 66)]
    >>> reg_a_dates = ['2019-02-22','2019-02-28']
    >>> region_a = icepyx.Icesat2Data('ATL06', reg_a_poly, reg_a_dates)
    >>> region_a
    [show output here after inputting above info and running it]
    
    Initializing Icesat2Data with a geospatial polygon file.
    >>> aoi = '/User/name/location/aoi.shp'
    >>> reg_a_dates = ['2019-02-22','2019-02-28']
    >>> region_a = icepyx.Icesat2Data('ATL06', aoi, reg_a_dates)
    >>> region_a
    [show output here after inputting above info and running it]

    """

    # ----------------------------------------------------------------------
    # Constructors

    def __init__(
        self,
        dataset = None,
        spatial_extent = None,
        date_range = None,
        start_time = None,
        end_time = None,
        version = None,
    ):

        if dataset is None or spatial_extent is None or date_range is None:
            raise ValueError("Please provide the required inputs. Use help([function]) to view the function's documentation")

<<<<<<< HEAD

=======
>>>>>>> 24a8fcb1
        self._dset = _validate_dataset(dataset)

        if isinstance(spatial_extent, list):
            #bounding box
<<<<<<< HEAD
            if len(spatial_extent)==4 and type(spatial_extent[0]) is not list:
=======
            if len(spatial_extent)==4 and all(type(i) is int for i in spatial_extent):
>>>>>>> 24a8fcb1
                #BestPractices: move these assertions to a more general set of tests for valid geometries?

                assert -90 <= spatial_extent[1] <= 90, "Invalid latitude value"
                assert -90 <= spatial_extent[3] <= 90, "Invalid latitude value"
                assert -180 <= spatial_extent[0] <= 360, "Invalid longitude value" #tighten these ranges depending on actual allowed inputs
                assert -180 <= spatial_extent[2] <= 360, "Invalid longitude value"
                assert spatial_extent[0] <= spatial_extent[2], "Invalid bounding box longitudes"
                assert spatial_extent[1] <= spatial_extent[3], "Invalid bounding box latitudes"
                self._spat_extent = spatial_extent
                self.extent_type = 'bounding_box'
            #user-entered polygon as list of lon, lat coordinate pairs
<<<<<<< HEAD
            elif len(spatial_extent[0])>1:
                assert len(spatial_extent)>=4, "Your spatial extent polygon has too few vertices"
                #DevGoal: add docs and check the below assertions (including add a test)
                assert spatial_extent[0][0] == spatial_extent[-1][0], "Starting longitude doesn't match ending longitude"
                assert spatial_extent[0][1] == spatial_extent[-1][1], "Starting latitude doesn't match ending latitude"
                self._spat_extent = spatial_extent
=======
            elif all(type(i) in [list, tuple] for i in spatial_extent):
                assert len(spatial_extent)>=4, "Your spatial extent polygon has too few vertices"
                assert spatial_extent[0][0] == spatial_extent[-1][0], "Starting longitude doesn't match ending longitude"
                assert spatial_extent[0][1] == spatial_extent[-1][1], "Starting latitude doesn't match ending latitude"
                polygon = (','.join([str(c) for xy in spatial_extent for c in xy])).split(",")
                polygon = [float(i) for i in polygon]
                self._spat_extent = polygon
>>>>>>> 24a8fcb1
                self.extent_type = 'polygon'
            
            else:
                raise ValueError('Your spatial extent does not meet minimum input criteria')

        elif isinstance(spatial_extent, str):
<<<<<<< HEAD
            #DevGoal: check for valid filename and issue error otherwise
            #if spatial_extent.split('.')[-1] == 'kml' or spatial_extent.split('.')[-1] == 'shp' or spatial_extent.split('.')[-1] == 'gpkg':
=======
            assert os.path.exists(spatial_extent), "Check that the path and filename of your geometry file are correct"
            #DevGoal: more robust polygon inputting (see Bruce's code): correct for clockwise/counterclockwise coordinates, deal with simplification, etc.
>>>>>>> 24a8fcb1
            if spatial_extent.split('.')[-1] in ['kml','shp','gpkg']:
                #polygon formatting code borrowed from Amy Steiker's 03_NSIDCDataAccess_Steiker.ipynb demo.
                #DevGoal: use new function geodataframe here?
                gdf = gpd.read_file(spatial_extent)
                #DevGoal: does the below line mandate that only the first polygon will be read? Perhaps we should require files containing only one polygon?
                poly = gdf.iloc[0].geometry
                #Simplify polygon. The larger the tolerance value, the more simplified the polygon. See Bruce Wallin's function to do this
                poly = poly.simplify(0.05, preserve_topology=False)
                poly = orient(poly, sign=1.0)

<<<<<<< HEAD
#JESSICA - move this into a separate function/CMR formatting piece, since it will need to be used for an input polygon too
                #Format dictionary to polygon coordinate pairs for CMR polygon filtering
                polygon = (','.join([str(c) for xy in zip(*poly.exterior.coords.xy) for c in xy])).split(",")
                polygon_list = [float(i) for i in polygon]

                self._spat_extent = polygon_list
=======
#JESSICA - move this into a separate function/CMR formatting piece, since it will need to be used for an input polygon too?
                #Format dictionary to polygon coordinate pairs for CMR polygon filtering
                polygon = (','.join([str(c) for xy in zip(*poly.exterior.coords.xy) for c in xy])).split(",")
                polygon = [float(i) for i in polygon]

                self._spat_extent = polygon
>>>>>>> 24a8fcb1
                self.extent_type = 'polygon'
            else:
                raise TypeError('Input spatial extent file must be a kml, shp, or gpkg')

        if isinstance(date_range, list):
            if len(date_range)==2:
                self._start = dt.datetime.strptime(date_range[0], '%Y-%m-%d')
                self._end = dt.datetime.strptime(date_range[1], '%Y-%m-%d')
                assert self._start.date() <= self._end.date(), "Your date range is invalid"
<<<<<<< HEAD
            else:
                raise ValueError("Your date range list is the wrong length. It should have start and end dates only.")

=======

            else:
                raise ValueError("Your date range list is the wrong length. It should have start and end dates only.")

#DevGoal: accept more date/time input formats
>>>>>>> 24a8fcb1
#         elif isinstance(date_range, date-time object):
#             print('it is a date-time object')
#         elif isinstance(date_range, dict):
#             print('it is a dictionary. now check the keys for start and end dates')


        if start_time is None:
            self._start = self._start.combine(self._start.date(),dt.datetime.strptime('00:00:00', '%H:%M:%S').time())
        else:
            if isinstance(start_time, str):
                self._start = self._start.combine(self._start.date(),dt.datetime.strptime(start_time, '%H:%M:%S').time())
            else:
                raise TypeError("Please enter your start time as a string")

        if end_time is None:
            self._end = self._start.combine(self._end.date(),dt.datetime.strptime('23:59:59', '%H:%M:%S').time())
        else:
            if isinstance(end_time, str):
                self._end = self._start.combine(self._end.date(),dt.datetime.strptime(end_time, '%H:%M:%S').time())
            else:
                raise TypeError("Please enter your end time as a string")

        latest_vers = self.latest_version()
        if version is None:
            self._version = latest_vers
        else:
            if isinstance(version, str):
                assert int(version)>0, "Version number must be positive"
                vers_length = 3
                self._version = version.zfill(vers_length)
            else:
                raise TypeError("Please enter the version number as a string")

            if int(self._version) < int(latest_vers):
                warnings.filterwarnings("always")
                warnings.warn("You are using an old version of this dataset")


    # ----------------------------------------------------------------------
    # Properties

    @property
    def dataset(self):
        """
        Return the short name dataset ID string associated with the ICESat-2 data object.

        Examples
        --------
        >>> region_a = icepyx.Icesat2Data('ATL06',[-64, 66, -55, 72],['2019-02-22','2019-02-28'])
        >>> region_a.dataset
        ATL06
        """
        return self._dset

    @property
    def spatial_extent(self):
        """
        Return an array showing the spatial extent of the ICESat-2 data object.
        Spatial extent is returned as an input type (which depends on how
        you initially entered your spatial data) followed by the geometry data.
        Bounding box data is [lower-left-longitude, lower-left-latitute, upper-right-longitude, upper-right-latitude].
        Polygon data is [[list of longitudes],[list of corresponding latitudes]].

        Examples
        --------
        >>> region_a = icepyx.Icesat2Data('ATL06',[-64, 66, -55, 72],['2019-02-22','2019-02-28'])
        >>> region_a.spatial_extent
        ['bounding box', [-64, 66, -55, 72]]
        """

        if self.extent_type is 'bounding_box':
            return ['bounding box', self._spat_extent]
        elif self.extent_type is 'polygon':
<<<<<<< HEAD
            return ['polygon', self._spat_extent]
        else:
            return ['unknown spatial type', self._spat_extent]
=======
            return ['polygon', [self._spat_extent[0::2], self._spat_extent[1::2]]]
        else:
            return ['unknown spatial type', None]
>>>>>>> 24a8fcb1

    @property
    def dates(self):
        """
        Return an array showing the date range of the ICESat-2 data object.
        Dates are returned as an array containing the start and end datetime objects, inclusive, in that order.

        Examples
        --------
        >>> region_a = icepyx.Icesat2Data('ATL06',[-64, 66, -55, 72],['2019-02-22','2019-02-28'])
        >>> region_a.dates
        ['2019-02-22', '2019-02-28']
        """
        return [self._start.strftime('%Y-%m-%d'), self._end.strftime('%Y-%m-%d')] #could also use self._start.date()


    @property
    def start_time(self):
        """
        Return the start time specified for the start date.

        Examples
        --------
        >>> region_a = icepyx.Icesat2Data('ATL06',[-64, 66, -55, 72],['2019-02-22','2019-02-28'])
        >>> region_a.start_time
        00:00:00

        >>> region_a = icepyx.Icesat2Data('ATL06',[-64, 66, -55, 72],['2019-02-22','2019-02-28'], start_time='12:30:30')
        >>> region_a.start_time
        12:30:30
        """
        return self._start.strftime('%H:%M:%S')

    @property
    def end_time(self):
        """
        Return the end time specified for the end date.

        Examples
        --------
        >>> region_a = icepyx.Icesat2Data('ATL06',[-64, 66, -55, 72],['2019-02-22','2019-02-28'])
        >>> region_a.end_time
        23:59:59

        >>> region_a = icepyx.Icesat2Data('ATL06',[-64, 66, -55, 72],['2019-02-22','2019-02-28'], end_time='10:20:20')
        >>> region_a.end_time
        10:20:20
        """
        return self._end.strftime('%H:%M:%S')

    @property
    def dataset_version(self):
        """
        Return the dataset version of the data object.

        Examples
        --------
        >>> region_a = icepyx.Icesat2Data('ATL06',[-64, 66, -55, 72],['2019-02-22','2019-02-28'])
        >>> region_a.dataset_version
        002

        >>> region_a = icepyx.Icesat2Data('ATL06',[-64, 66, -55, 72],['2019-02-22','2019-02-28'], version='1')
        >>> region_a.dataset_version
        001
        """
        return self._version


    @property
    def granule_info(self):
        """
        Return some basic information about the granules available for the given ICESat-2 data object.

        Examples
        --------
        >>>
        """
        gran_info = {}
        gran_info.update({'Number of available granules': len(self.granules)})

        gran_sizes = [float(gran['granule_size']) for gran in self.granules]
        gran_info.update({'Average size of granules (MB)': np.mean(gran_sizes)})
        gran_info.update({'Total size of all granules (MB)': sum(gran_sizes)})

        return gran_info


    # ----------------------------------------------------------------------
    # Static Methods

    @staticmethod
    def _fmt_temporal(start,end,key):
        """
        Format the start and end dates and times into a temporal CMR search key.

        Parameters
        ----------
        start : date time object
            Start date and time for the period of interest.
        end : date time object
            End date and time for the period of interest.
        key : string
            Dictionary key, entered as a string, indicating which temporal format is needed.
            Must be one of ['temporal','time']
        """

        assert isinstance(start, dt.datetime)
        assert isinstance(end, dt.datetime)
        #DevGoal: add test for proper keys; update docs for CMR vs subset
        if key is 'temporal':
            fmt_timerange = start.strftime('%Y-%m-%dT%H:%M:%SZ') +',' + end.strftime('%Y-%m-%dT%H:%M:%SZ')
        elif key is 'time':
            fmt_timerange = start.strftime('%Y-%m-%dT%H:%M:%S') +',' + end.strftime('%Y-%m-%dT%H:%M:%S')

        return {key:fmt_timerange}

    #DevGoal: update docs for with polygon
    @staticmethod
    def _fmt_spatial(ext_type,extent):
        """
        Format the spatial extent input into a spatial CMR search key.

        Parameters
        ----------
        extent_type : string
            Spatial extent type. Must be one of ['bounding_box', 'polygon'].
        extent : list
            Spatial extent, with input format dependent on the extent type.
            Bounding box coordinates should be provided in decimal degrees as
            [lower-left-longitude, lower-left-latitute, upper-right-longitude, upper-right-latitude].
            Polygon coordinates should be provided in decimal degrees as
            [longitude, latitude, longitude2, latitude2... longituden, latituden].
        """
        
        #CMR keywords: ['bounding_box', 'polygon']
        #subsetting keywords: ['bbox','bounding_shape']
        assert ext_type in ['bounding_box', 'polygon'] or ext_type in ['bbox','bounding_shape'],\
        "Invalid spatial extent type."
        
        fmt_extent = ','.join(map(str, extent))

        return {ext_type: fmt_extent}

    @staticmethod
    def combine_params(*param_dicts):
        params={}
        for dictionary in param_dicts:
            params.update(dictionary)
        return params



    # ----------------------------------------------------------------------
    # Methods

    def about_dataset(self):
        """
        Return metadata about the dataset of interest (the collection).
        """

        cmr_collections_url = 'https://cmr.earthdata.nasa.gov/search/collections.json'
        response = requests.get(cmr_collections_url, params={'short_name': self._dset})
        results = json.loads(response.content)
        return results
        #DevGoal: provide a more readable data format if the user prints the data (look into pprint, per Amy's tutorial)


    def latest_version(self):
        """
        Determine the most recent version available for the given dataset.
        """
        dset_info = self.about_dataset()
        return max([entry['version_id'] for entry in dset_info['feed']['entry']])

<<<<<<< HEAD
    #DevGoal: can we use a bounding box example in the docs so the user can see what they should expect as output?
    #DevGoal: explicitly add to docs; complete example in docs; add testing
=======
    #DevGoal: add testing? How do we test this (if it creates a valid dataframe, isn't testing that the dataframe is the one we're creating circular, even if we've constructed the bounding box/polygon again)?
>>>>>>> 24a8fcb1
    def geodataframe(self):
        """
        Return a geodataframe of the spatial extent

<<<<<<< HEAD

        Examples
        --------
        >>> region_a = icepyx.Icesat2Data('ATL06','path/spatialfile.shp',['2019-02-22','2019-02-28'])
        >>> gdf = region_a.geodataframe
=======
        Examples
        --------
        >>> region_a = icepyx.Icesat2Data('ATL06',[-64, 66, -55, 72],['2019-02-22','2019-02-28'])
        >>> gdf = region_a.geodataframe()
        >>> gdf.geometry
        0    POLYGON ((-64 66, -64 72, -55 72, -55 66, -64 ...
        Name: geometry, dtype: object
>>>>>>> 24a8fcb1
        """

        if self.extent_type is 'bounding_box':
            boxx = [self._spat_extent[0], self._spat_extent[0], self._spat_extent[2],\
                    self._spat_extent[2], self._spat_extent[0]]
            boxy = [self._spat_extent[1], self._spat_extent[3], self._spat_extent[3],\
                    self._spat_extent[1], self._spat_extent[1]]
            #DevGoal: check to see that the box is actually correctly constructed; have not checked actual location of test coordinates
            gdf = gpd.GeoDataFrame(geometry=[Polygon(list(zip(boxx,boxy)))])
            return gdf
        elif self.extent_type is 'polygon':
            if isinstance(self._spat_extent,str):
                spat_extent = self._spat_extent.split(',')
            else:
                spat_extent = self._spat_extent
            spatial_extent_geom = Polygon(zip(spat_extent[0::2], spat_extent[1::2]))
            gdf = gpd.GeoDataFrame(index=[0],crs={'init':'epsg:4326'}, geometry=[spatial_extent_geom])
            return gdf
        else:
<<<<<<< HEAD
            return ['unknown spatial type', self._spat_extent]
        
    #DevGoal: explicitly add to docs; complete example in docs; add testing
=======
            raise TypeError("Your spatial extent type (" + self.extent_type + ") is not an accepted input and a geodataframe cannot be constructed")
        
    #DevGoal: add testing? What do we test, and how, given this is a visualization.
>>>>>>> 24a8fcb1
    #DevGoal(long term): modify this to accept additional inputs, etc.
    def visualize_spatial_extent(self): #additional args, basemap, zoom level, cmap, export
        """
        Creates a map of the input spatial extent

<<<<<<< HEAD

=======
>>>>>>> 24a8fcb1
        Examples
        --------
        >>> icepyx.Icesat2Data('ATL06','path/spatialfile.shp',['2019-02-22','2019-02-28'])
        >>> region_a.visualize_spatial_extent
        """

        world = gpd.read_file(gpd.datasets.get_path('naturalearth_lowres'))
        f, ax = plt.subplots(1, figsize=(12, 6))
        world.plot(ax=ax, facecolor='lightgray', edgecolor='gray')
        self.geodataframe().plot(ax=ax, color='#FF8C00',alpha = '0.7')
        plt.show()
<<<<<<< HEAD

=======
        
>>>>>>> 24a8fcb1

    def get_custom_options(self, session):
        capability_url = f'https://n5eil02u.ecs.nsidc.org/egi/capabilities/{self.dataset}.{self._version}.xml'
        response = session.get(capability_url)
        root = ET.fromstring(response.content)

        # collect lists with each service option
        subagent = [subset_agent.attrib for subset_agent in root.iter('SubsetAgent')]

        # variable subsetting
        variables = [SubsetVariable.attrib for SubsetVariable in root.iter('SubsetVariable')]
        variables_raw = [variables[i]['value'] for i in range(len(variables))]
        variables_join = [''.join(('/',v)) if v.startswith('/') == False else v for v in variables_raw]
        variable_vals = [v.replace(':', '/') for v in variables_join]

        # reformatting
        formats = [Format.attrib for Format in root.iter('Format')]
        format_vals = [formats[i]['value'] for i in range(len(formats))]
        format_vals.remove('')

        # reprojection only applicable on ICESat-2 L3B products, yet to be available.

        # reformatting options that support reprojection
        normalproj = [Projections.attrib for Projections in root.iter('Projections')]
        normalproj_vals = []
        normalproj_vals.append(normalproj[0]['normalProj'])
        format_proj = normalproj_vals[0].split(',')
        format_proj.remove('')
        format_proj.append('No reformatting')

        #reprojection options
        projections = [Projection.attrib for Projection in root.iter('Projection')]
        proj_vals = []
        for i in range(len(projections)):
            if (projections[i]['value']) != 'NO_CHANGE' :
                proj_vals.append(projections[i]['value'])

        # reformatting options that do not support reprojection
        no_proj = [i for i in format_vals if i not in format_proj]

        print(subagent, variable_vals, format_vals, normalproj_vals, proj_vals, no_proj)

    def build_CMR_params(self):
        """
        Build a dictionary of CMR parameter keys to submit for granule searches and download.
        """

        if not hasattr(self,'CMRparams'):
            self.CMRparams={}

        CMR_solo_keys = ['short_name','version','temporal']
        CMR_spat_keys = ['bounding_box','polygon']
        #check to see if the parameter list is already built
        if all(keys in self.CMRparams for keys in CMR_solo_keys) and any(keys in self.CMRparams for keys in CMR_spat_keys):
            pass
        #if not, see which fields need to be added and add them
        else:
            for key in CMR_solo_keys:
                if key in self.CMRparams:
                    pass
                else:
                    if key is 'short_name':
                        self.CMRparams.update({key:self.dataset})
                    elif key is 'version':
                        self.CMRparams.update({key:self._version})
                    elif key is 'temporal':
<<<<<<< HEAD
                        print(self._start)
                        print(self._end)
                        print(key)
                        print(Icesat2Data._fmt_temporal(self._start,self._end,key))
=======
>>>>>>> 24a8fcb1
                        self.CMRparams.update(Icesat2Data._fmt_temporal(self._start,self._end,key))
            if any(keys in self.CMRparams for keys in CMR_spat_keys):
                pass
            else:
                self.CMRparams.update(Icesat2Data._fmt_spatial(self.extent_type,self._spat_extent))

    def build_subset_params(self, **kwargs):
        """
        Build a dictionary of subsetting parameter keys to submit for data orders and download.
        """

        if not hasattr(self,'subsetparams'):
            self.subsetparams={}

        default_keys = ['time']
        spat_keys = ['bbox','bounding_shape']
        opt_keys = ['format','projection','projection_parameters','Coverage']
        #check to see if the parameter list is already built
        if all(keys in self.subsetparams for keys in default_keys) and any(keys in self.subsetparams for keys in spat_keys):
            pass
        #if not, see which fields need to be added and add them
        else:
            for key in default_keys:
                if key in self.subsetparams:
                    pass
                else:
                    if key is 'time':
                        self.subsetparams.update(Icesat2Data._fmt_temporal(self._start,self._end, key))
            if any(keys in self.subsetparams for keys in spat_keys):
                pass
            else:
                if self.extent_type is 'bounding_box':
                    k = 'bbox'
                elif self.extent_type is 'polygon':
                    k = 'bounding_shape'
                self.subsetparams.update(Icesat2Data._fmt_spatial(k,self._spat_extent))
            for key in opt_keys:
                if key in kwargs:
                    self.subsetparams.update({key:kwargs[key]})
                else:
                    pass


<<<<<<< HEAD


=======
>>>>>>> 24a8fcb1
    def build_reqconfig_params(self,reqtype, **kwargs):
        """
        Build a dictionary of request configuration parameters.
        #DevGoal: Allow updating of the request configuration parameters (right now they must be manually deleted to be modified)
        """

        if not hasattr(self,'reqparams') or self.reqparams==None:
            self.reqparams={}

        if reqtype is 'search':
            reqkeys = ['page_size','page_num']
        elif reqtype is 'download':
            reqkeys = ['page_size','page_num','request_mode','token','email','include_meta']
        else:
            raise ValueError("Invalid request type")

        if all(keys in self.reqparams for keys in reqkeys):
            pass
        else:
            defaults={'page_size':10,'page_num':1,'request_mode':'async','include_meta':'Y'}
            for key in reqkeys:
                if key in kwargs:
                    self.reqparams.update({key:kwargs[key]})
#                 elif key in defaults:
#                     if key is 'page_num':
#                         pnum = math.ceil(len(self.granules)/self.reqparams['page_size'])
#                         if pnum > 0:
#                             self.reqparams.update({key:pnum})
#                         else:
#                             self.reqparams.update({key:defaults[key]})
                elif key in defaults:
                    self.reqparams.update({key:defaults[key]})
                else:
                    pass
                
        #DevGoal: improve the interfacing with NSIDC/DAAC so it's not paging results
        self.reqparams['page_num'] = 1


    def avail_granules(self):
        """
        Get a list of available granules for the ICESat-2 data object's parameters
        """

        granule_search_url = 'https://cmr.earthdata.nasa.gov/search/granules'

        self.granules = []
        self.build_CMR_params()
        self.build_reqconfig_params('search')
        headers={'Accept': 'application/json'}
        while True:
            response = requests.get(granule_search_url, headers=headers,\
                                    params=self.combine_params(self.CMRparams,\
                                                               {k: self.reqparams[k] for k in ('page_size','page_num')}))

            results = json.loads(response.content)

            #DevGoal: check that there ARE results (ie not an empty search) and let the user know if that's the case
            if len(results['feed']['entry']) == 0:
                # Out of results, so break out of loop
                break

            # Collect results and increment page_num
            self.granules.extend(results['feed']['entry'])
            self.reqparams['page_num'] += 1

        return self.granule_info


    def earthdata_login(self,uid,email):
        """
        Initiate an Earthdata session and create a token for interacting
        with the NSIDC DAAC. This function will prompt the user for
        their Earthdata password, but will only store that information
        within the active session.

        Parameters
        ----------
        uid : string
            Earthdata Login user name.
        email : string
            Complete email address, provided as a string.

        Examples
        --------
        >>> region_a = [define that here]
        >>> region_a.earthdata_login('sam.smith','sam.smith@domain.com')
        Earthdata Login password:  ········
        """

        if not hasattr(self,'reqparams'):
            self.reqparams={}

        assert isinstance(uid, str), "Enter your login user id as a string"
        assert re.match(r'[^@]+@[^@]+\.[^@]+',email), "Enter a properly formatted email address"

        pswd = getpass.getpass('Earthdata Login password: ')

        #Request CMR token using Earthdata credentials
        token_api_url = 'https://cmr.earthdata.nasa.gov/legacy-services/rest/tokens'
        hostname = socket.gethostname()
        ip = socket.gethostbyname(hostname)

        data = {'token': {'username': uid, 'password': pswd,\
                          'client_id': 'NSIDC_client_id','user_ip_address': ip}
        }
        response = requests.post(token_api_url, json=data, headers={'Accept': 'application/json'})
        token = json.loads(response.content)['token']['id']

        self.reqparams.update({'email': email, 'token': token})

        #Start a session
        capability_url = f'https://n5eil02u.ecs.nsidc.org/egi/capabilities/{self.dataset}.{self._version}.xml'
        session = requests.session()
        s = session.get(capability_url)
        response = session.get(s.url,auth=(uid,pswd))

        return session


    def order_granules(self, session, verbose=False, subset=True, **kwargs):
        """
        Place an order for the available granules for the ICESat-2 data object.
        Adds the list of zipped files (orders) to the data object.
        DevGoal: add additional kwargs to allow subsetting and more control over request options.
        Note: This currently uses paging to download data - this may not be the best method

        Parameters
        ----------
        session : requests.session object
            A session object authenticating the user to download data using their Earthdata login information.
            The session object can be obtained using is2_data.earthdata_login(uid, email) and entering your
            Earthdata login password when prompted. You must have previously registered for an Earthdata account.

        verbose : boolean, default False
            Print out all feedback available from the order process.
            Progress information is automatically printed regardless of the value of verbose.

        subset : boolean, default True
            Use input temporal and spatial search parameters to subset each granule and return only data
            that is actually within those parameters (rather than complete granules which may contain only
            a small area of interest).

        kwargs...
        """

        if session is None:
            raise ValueError("Don't forget to log in to Earthdata using is2_data.earthdata_login(uid, email)")
            #DevGoal: make this a more robust check for an active session

        base_url = 'https://n5eil02u.ecs.nsidc.org/egi/request'
        #DevGoal: get the base_url from the granules

        self.build_CMR_params()
        self.build_reqconfig_params('download')

        if subset is False:
            request_params = self.combine_params(self.CMRparams, self.reqparams, {'agent':'NO'})
        else:
#             if kwargs is None:
#                 #make subset params and add them to request params
#                 self.build_subset_params()
#                 request_params = self.combine_params(self.CMRparams, self.reqparams, self.subsetparams)
#             else:
#                 #make subset params using kwargs and add them to request params
#                 self.build_subset_params(kwargs)
#                 request_params = self.combine_params(self.CMRparams, self.reqparams, self.subsetparams)
            self.build_subset_params(**kwargs)
            request_params = self.combine_params(self.CMRparams, self.reqparams, self.subsetparams)
        
        granules=self.avail_granules() #this way the reqparams['page_num'] is updated

        # Request data service for each page number, and unzip outputs
        for i in range(request_params['page_num']):
            page_val = i + 1
            if verbose is True:
                print('Order: ', page_val)
            request_params.update( {'page_num': page_val} )

        # For all requests other than spatial file upload, use get function
            request = session.get(base_url, params=request_params)

            if verbose is True:
                print('Request HTTP response: ', request.status_code)

        # Raise bad request: Loop will stop for bad response code.
            request.raise_for_status()
            esir_root = ET.fromstring(request.content)
            if verbose is True:
                print('Order request URL: ', request.url)
                print('Order request response XML content: ', request.content)

        #Look up order ID
            orderlist = []
            for order in esir_root.findall("./order/"):
                if verbose is True:
                    print(order)
                orderlist.append(order.text)
            orderID = orderlist[0]
            print('order ID: ', orderID)

        #Create status URL
            statusURL = base_url + '/' + orderID
            if verbose is True:
                print('status URL: ', statusURL)

        #Find order status
            request_response = session.get(statusURL)
            if verbose is True:
                print('HTTP response from order response URL: ', request_response.status_code)

        # Raise bad request: Loop will stop for bad response code.
            request_response.raise_for_status()
            request_root = ET.fromstring(request_response.content)
            statuslist = []
            for status in request_root.findall("./requestStatus/"):
                statuslist.append(status.text)
            status = statuslist[0]
            print('Data request ', page_val, ' is submitting...')
            print('Initial request status is ', status)

        #Continue loop while request is still processing
            while status == 'pending' or status == 'processing':
                print('Status is not complete. Trying again.')
                time.sleep(10)
                loop_response = session.get(statusURL)

        # Raise bad request: Loop will stop for bad response code.
                loop_response.raise_for_status()
                loop_root = ET.fromstring(loop_response.content)

        #find status
                statuslist = []
                for status in loop_root.findall("./requestStatus/"):
                    statuslist.append(status.text)
                status = statuslist[0]
                print('Retry request status is: ', status)
                if status == 'pending' or status == 'processing':
                    continue

        #Order can either complete, complete_with_errors, or fail:
        # Provide complete_with_errors error message:
            if status == 'complete_with_errors' or status == 'failed':
                messagelist = []
                for message in loop_root.findall("./processInfo/"):
                    messagelist.append(message.text)
                print('error messages:')
                pprint.pprint(messagelist)

            if status == 'complete' or status == 'complete_with_errors':
                if not hasattr(self,'orderIDs'):
                    self.orderIDs=[]

                self.orderIDs.append(orderID)
            else: print('Request failed.')



    def download_granules(self, session, path, verbose=False): #, extract=False):
        """
        Downloads the data ordered using order_granules.

        Parameters
        ----------
        session : requests.session object
            A session object authenticating the user to download data using their Earthdata login information.
            The session object can be obtained using is2_data.earthdata_login(uid, email) and entering your
            Earthdata login password when prompted. You must have previously registered for an Earthdata account.
        path : string
            String with complete path to desired download location.
        verbose : boolean, default False
            Print out all feedback available from the download process.
            Progress information is automatically printed regardless of the value of verbose.
        """
        """
        extract : boolean, default False
            Unzip the downloaded granules.
        """

        #Note: need to test these checks still
        if session is None:
            raise ValueError("Don't forget to log in to Earthdata using is2_data.earthdata_login(uid, email)")
            #DevGoal: make this a more robust check for an active session

        if not hasattr(self,'orderIDs') or len(self.orderIDs)==0:
            try:
                self.order_granules(session, verbose=verbose)
            except:
                if not hasattr(self,'orderIDs') or len(self.orderIDs)==0:
                    raise ValueError('Please confirm that you have submitted a valid order and it has successfully completed.')

        if not os.path.exists(path):
            os.mkdir(path)

        os.chdir(path)

        for order in self.orderIDs:
            downloadURL = 'https://n5eil02u.ecs.nsidc.org/esir/' + order + '.zip'
            #DevGoal: get the download_url from the granules

            if verbose is True:
                print('Zip download URL: ', downloadURL)
            print('Beginning download of zipped output...')
            zip_response = session.get(downloadURL)
            # Raise bad request: Loop will stop for bad response code.
            zip_response.raise_for_status()
            print('Data request', order, 'of ', len(self.orderIDs), ' order(s) is complete.')

#         #Note: extract the dataset to save it locally
#         if extract is True:
            with zipfile.ZipFile(io.BytesIO(zip_response.content)) as z:
                z.extractall(path)<|MERGE_RESOLUTION|>--- conflicted
+++ resolved
@@ -40,25 +40,16 @@
     ICESat-2 Data object to query, obtain, and perform basic operations on
     available ICESat-2 datasets using temporal and spatial input parameters.
     Allows the easy input and formatting of search parameters to match the
-<<<<<<< HEAD
-    NASA NSIDC DAAC and conversion to multiple data types.
-=======
     NASA NSIDC DAAC and (DevGoal) conversion to multiple data types.
->>>>>>> 24a8fcb1
 
     Parameters
     ----------
     dataset : string
         ICESat-2 dataset ID, also known as "short name" (e.g. ATL03).
         Available datasets can be found at: https://nsidc.org/data/icesat-2/data-sets
-<<<<<<< HEAD
-    spatial_extent : list
-        Spatial extent of interest, provided as a bounding box.
-=======
     spatial_extent : list or string
         Spatial extent of interest, provided as a bounding box, list of polygon coordinates, or
         geospatial polygon file.
->>>>>>> 24a8fcb1
         Bounding box coordinates should be provided in decimal degrees as
         [lower-left-longitude, lower-left-latitute, upper-right-longitude, upper-right-latitude].
         Polygon coordinates should be provided as coordinate pairs in decimal degrees as
@@ -85,15 +76,10 @@
         Dataset version, given as a 3 digit string. If no version is given, the current
         version is used.
 
-
-<<<<<<< HEAD
-=======
     Returns
     -------
     icesat2data object
-    
-    
->>>>>>> 24a8fcb1
+
     See Also
     --------
 
@@ -139,19 +125,11 @@
         if dataset is None or spatial_extent is None or date_range is None:
             raise ValueError("Please provide the required inputs. Use help([function]) to view the function's documentation")
 
-<<<<<<< HEAD
-
-=======
->>>>>>> 24a8fcb1
         self._dset = _validate_dataset(dataset)
 
         if isinstance(spatial_extent, list):
             #bounding box
-<<<<<<< HEAD
-            if len(spatial_extent)==4 and type(spatial_extent[0]) is not list:
-=======
             if len(spatial_extent)==4 and all(type(i) is int for i in spatial_extent):
->>>>>>> 24a8fcb1
                 #BestPractices: move these assertions to a more general set of tests for valid geometries?
 
                 assert -90 <= spatial_extent[1] <= 90, "Invalid latitude value"
@@ -163,14 +141,6 @@
                 self._spat_extent = spatial_extent
                 self.extent_type = 'bounding_box'
             #user-entered polygon as list of lon, lat coordinate pairs
-<<<<<<< HEAD
-            elif len(spatial_extent[0])>1:
-                assert len(spatial_extent)>=4, "Your spatial extent polygon has too few vertices"
-                #DevGoal: add docs and check the below assertions (including add a test)
-                assert spatial_extent[0][0] == spatial_extent[-1][0], "Starting longitude doesn't match ending longitude"
-                assert spatial_extent[0][1] == spatial_extent[-1][1], "Starting latitude doesn't match ending latitude"
-                self._spat_extent = spatial_extent
-=======
             elif all(type(i) in [list, tuple] for i in spatial_extent):
                 assert len(spatial_extent)>=4, "Your spatial extent polygon has too few vertices"
                 assert spatial_extent[0][0] == spatial_extent[-1][0], "Starting longitude doesn't match ending longitude"
@@ -178,20 +148,14 @@
                 polygon = (','.join([str(c) for xy in spatial_extent for c in xy])).split(",")
                 polygon = [float(i) for i in polygon]
                 self._spat_extent = polygon
->>>>>>> 24a8fcb1
                 self.extent_type = 'polygon'
             
             else:
                 raise ValueError('Your spatial extent does not meet minimum input criteria')
 
         elif isinstance(spatial_extent, str):
-<<<<<<< HEAD
-            #DevGoal: check for valid filename and issue error otherwise
-            #if spatial_extent.split('.')[-1] == 'kml' or spatial_extent.split('.')[-1] == 'shp' or spatial_extent.split('.')[-1] == 'gpkg':
-=======
             assert os.path.exists(spatial_extent), "Check that the path and filename of your geometry file are correct"
             #DevGoal: more robust polygon inputting (see Bruce's code): correct for clockwise/counterclockwise coordinates, deal with simplification, etc.
->>>>>>> 24a8fcb1
             if spatial_extent.split('.')[-1] in ['kml','shp','gpkg']:
                 #polygon formatting code borrowed from Amy Steiker's 03_NSIDCDataAccess_Steiker.ipynb demo.
                 #DevGoal: use new function geodataframe here?
@@ -202,21 +166,12 @@
                 poly = poly.simplify(0.05, preserve_topology=False)
                 poly = orient(poly, sign=1.0)
 
-<<<<<<< HEAD
-#JESSICA - move this into a separate function/CMR formatting piece, since it will need to be used for an input polygon too
-                #Format dictionary to polygon coordinate pairs for CMR polygon filtering
-                polygon = (','.join([str(c) for xy in zip(*poly.exterior.coords.xy) for c in xy])).split(",")
-                polygon_list = [float(i) for i in polygon]
-
-                self._spat_extent = polygon_list
-=======
 #JESSICA - move this into a separate function/CMR formatting piece, since it will need to be used for an input polygon too?
                 #Format dictionary to polygon coordinate pairs for CMR polygon filtering
                 polygon = (','.join([str(c) for xy in zip(*poly.exterior.coords.xy) for c in xy])).split(",")
                 polygon = [float(i) for i in polygon]
 
                 self._spat_extent = polygon
->>>>>>> 24a8fcb1
                 self.extent_type = 'polygon'
             else:
                 raise TypeError('Input spatial extent file must be a kml, shp, or gpkg')
@@ -226,17 +181,11 @@
                 self._start = dt.datetime.strptime(date_range[0], '%Y-%m-%d')
                 self._end = dt.datetime.strptime(date_range[1], '%Y-%m-%d')
                 assert self._start.date() <= self._end.date(), "Your date range is invalid"
-<<<<<<< HEAD
+
             else:
                 raise ValueError("Your date range list is the wrong length. It should have start and end dates only.")
 
-=======
-
-            else:
-                raise ValueError("Your date range list is the wrong length. It should have start and end dates only.")
-
 #DevGoal: accept more date/time input formats
->>>>>>> 24a8fcb1
 #         elif isinstance(date_range, date-time object):
 #             print('it is a date-time object')
 #         elif isinstance(date_range, dict):
@@ -310,15 +259,9 @@
         if self.extent_type is 'bounding_box':
             return ['bounding box', self._spat_extent]
         elif self.extent_type is 'polygon':
-<<<<<<< HEAD
-            return ['polygon', self._spat_extent]
-        else:
-            return ['unknown spatial type', self._spat_extent]
-=======
             return ['polygon', [self._spat_extent[0::2], self._spat_extent[1::2]]]
         else:
             return ['unknown spatial type', None]
->>>>>>> 24a8fcb1
 
     @property
     def dates(self):
@@ -493,23 +436,11 @@
         dset_info = self.about_dataset()
         return max([entry['version_id'] for entry in dset_info['feed']['entry']])
 
-<<<<<<< HEAD
-    #DevGoal: can we use a bounding box example in the docs so the user can see what they should expect as output?
-    #DevGoal: explicitly add to docs; complete example in docs; add testing
-=======
     #DevGoal: add testing? How do we test this (if it creates a valid dataframe, isn't testing that the dataframe is the one we're creating circular, even if we've constructed the bounding box/polygon again)?
->>>>>>> 24a8fcb1
     def geodataframe(self):
         """
         Return a geodataframe of the spatial extent
 
-<<<<<<< HEAD
-
-        Examples
-        --------
-        >>> region_a = icepyx.Icesat2Data('ATL06','path/spatialfile.shp',['2019-02-22','2019-02-28'])
-        >>> gdf = region_a.geodataframe
-=======
         Examples
         --------
         >>> region_a = icepyx.Icesat2Data('ATL06',[-64, 66, -55, 72],['2019-02-22','2019-02-28'])
@@ -517,7 +448,6 @@
         >>> gdf.geometry
         0    POLYGON ((-64 66, -64 72, -55 72, -55 66, -64 ...
         Name: geometry, dtype: object
->>>>>>> 24a8fcb1
         """
 
         if self.extent_type is 'bounding_box':
@@ -537,24 +467,14 @@
             gdf = gpd.GeoDataFrame(index=[0],crs={'init':'epsg:4326'}, geometry=[spatial_extent_geom])
             return gdf
         else:
-<<<<<<< HEAD
-            return ['unknown spatial type', self._spat_extent]
-        
-    #DevGoal: explicitly add to docs; complete example in docs; add testing
-=======
             raise TypeError("Your spatial extent type (" + self.extent_type + ") is not an accepted input and a geodataframe cannot be constructed")
         
     #DevGoal: add testing? What do we test, and how, given this is a visualization.
->>>>>>> 24a8fcb1
     #DevGoal(long term): modify this to accept additional inputs, etc.
     def visualize_spatial_extent(self): #additional args, basemap, zoom level, cmap, export
         """
         Creates a map of the input spatial extent
 
-<<<<<<< HEAD
-
-=======
->>>>>>> 24a8fcb1
         Examples
         --------
         >>> icepyx.Icesat2Data('ATL06','path/spatialfile.shp',['2019-02-22','2019-02-28'])
@@ -566,11 +486,6 @@
         world.plot(ax=ax, facecolor='lightgray', edgecolor='gray')
         self.geodataframe().plot(ax=ax, color='#FF8C00',alpha = '0.7')
         plt.show()
-<<<<<<< HEAD
-
-=======
-        
->>>>>>> 24a8fcb1
 
     def get_custom_options(self, session):
         capability_url = f'https://n5eil02u.ecs.nsidc.org/egi/capabilities/{self.dataset}.{self._version}.xml'
@@ -637,13 +552,6 @@
                     elif key is 'version':
                         self.CMRparams.update({key:self._version})
                     elif key is 'temporal':
-<<<<<<< HEAD
-                        print(self._start)
-                        print(self._end)
-                        print(key)
-                        print(Icesat2Data._fmt_temporal(self._start,self._end,key))
-=======
->>>>>>> 24a8fcb1
                         self.CMRparams.update(Icesat2Data._fmt_temporal(self._start,self._end,key))
             if any(keys in self.CMRparams for keys in CMR_spat_keys):
                 pass
@@ -687,11 +595,6 @@
                     pass
 
 
-<<<<<<< HEAD
-
-
-=======
->>>>>>> 24a8fcb1
     def build_reqconfig_params(self,reqtype, **kwargs):
         """
         Build a dictionary of request configuration parameters.
