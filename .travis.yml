--- conflicted
+++ resolved
@@ -14,15 +14,8 @@
 jobs:
   include:
     - stage: basic tests
-<<<<<<< HEAD
       script: pytest icepyx/ --ignore icepyx/tests/behind_NSIDC_API_login.py
-=======
-      script: pytest icepyx/tests/test_APIformatting.py
-              icepyx/tests/test_geospatial.py
-              icepyx/tests/test_is2ref.py
-              icepyx/tests/test_validate_inputs.py
       after_success: codecov
->>>>>>> 98e68fa0
 
     # - stage: behind Earthdata
     #   script:
